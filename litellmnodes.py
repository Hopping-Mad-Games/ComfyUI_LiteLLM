

try:
    from . import config
    from .utils.custom_dict import CustomDict
    from .utils.env_config import get_env_var
except ImportError:
    import config
    from utils.custom_dict import CustomDict
    from utils.env_config import get_env_var

NODE_CLASS_MAPPINGS = {}
NODE_DISPLAY_NAME_MAPPINGS = {}


def litellm_base(cls):
    cls.CATEGORY = "ETK/LLM/LiteLLM"
    cls.FUNCTION = "handler"

    if "RETURN_TYPES" not in cls.__dict__:
        cls.RETURN_TYPES = ("STRING",)

    # Add spaces to the camel case class name
    pretty_name = cls.__name__
    for i in range(1, len(pretty_name)):
        if pretty_name[i].isupper():
            pretty_name = pretty_name[:i] + " " + pretty_name[i:]
    cls.DISPLAY_NAME = pretty_name
    NODE_CLASS_MAPPINGS[cls.__name__] = cls
    NODE_DISPLAY_NAME_MAPPINGS[cls.DISPLAY_NAME] = pretty_name
    return cls


@litellm_base
class HTMLRenderer:
    @classmethod
    def INPUT_TYPES(cls):
        return {
            "required": {
                "html_content": ("STRING", {"multiline": True}),
                "iframe_height": ("STRING", {"default": "800px"}),
                "iframe_width": ("STRING", {"default": "100%"}),
            },
        }

    RETURN_TYPES = ("STRING",)
    FUNCTION = "handler"
    OUTPUT_NODE = True

    def handler(self, html_content, iframe_height, iframe_width):
        new_html_content = html_content.replace("\"", "'")
        new_html_content = f"""<iframe srcdoc="{new_html_content}" style="width: {iframe_width}; height: {iframe_height};border: none;"></iframe>"""

        # Replace newlines and double quotes in the raw HTML

        ret = {"ui": {"string": [new_html_content]}, "result": (html_content,)}
        return ret



import io
import numpy as np

@litellm_base
class HTMLRendererScreenshot:
    @classmethod
    def INPUT_TYPES(cls):
        return {
            "required": {
                "html_content": ("STRING", {"multiline": True, "default": "<h2>Hello World!</h2>"}),
                "screenshot_base64": ("STRING", {"default": ""}),
            }
        }

    # We will return two things:
    #   1) An IMAGE => your screenshot as a float BHWC tensor
    #   2) A STRING => the actual iframe code (so the client can display the HTML)
    RETURN_TYPES = ("IMAGE", "STRING",)
    FUNCTION = "handler"
    OUTPUT_NODE = True

    NAME = "HTMLRendererScreenshot"

    def handler(self, html_content, screenshot_base64):
        magic = """setTimeout(() => {
        html2canvas(document.body, {
            allowTaint : true,
            logging: true,
            profile: true,
            useCORS: true
            }).then(function(canvas) {
            document.getElementById('screen').appendChild(canvas);
        }); }000);"""

        # 1) Create the iframe code from the user's HTML
        #    We replace " to ' in the HTML to avoid messing up the srcdoc attribute.
        # safe_html = html_content.replace("'", '"')
        safe_html = html_content.replace('"', "'")
        iframe_code = """<iframe id="htmlRendererScreenshotFrame" srcdoc="{safe_html}" style="width:100%; height:800px; border:none;"> </iframe> """
        # iframe_code = iframe_code.replace("\n", " ")
        # iframe_code = iframe_code.replace("\r", " ")
        # iframe_code = iframe_code.replace("\t", " ")
        iframe_code = iframe_code.replace("{safe_html}", safe_html)

        # 2) If we have no screenshot, return a 1×1 black image as a placeholder
        if not screenshot_base64.strip():
            # shape = (batch=1, height=1, width=1, channels=3)
            arr = np.zeros((1, 1, 1, 3), dtype=np.float32)
            tensor = torch.from_numpy(arr)
            ret = {"ui": {"string": ["no image"]}, "result": (tensor, html_content,)}
            return ret

        # Otherwise, decode the base64 screenshot into a float [0..1] BHWC tensor
        raw_bytes = base64.b64decode(screenshot_base64)
        pil_img = Image.open(io.BytesIO(raw_bytes)).convert("RGB")

        arr = np.array(pil_img, dtype=np.float32) / 255.0
        arr = np.expand_dims(arr, axis=0)  # (1, H, W, 3)
        tensor = torch.from_numpy(arr).contiguous()

        # Return both the image and the iframe code
        # return (tensor, iframe_code)
        ret = {"ui": {"string": [iframe_code]}, "result": (tensor, html_content,)}
        return ret


import markdown


@litellm_base
class MarkdownNode:
    """
    A ComfyUI node that renders Markdown input as HTML in the content area while
    passing the raw Markdown string as output.
    """

    def __init__(self):
        pass

    @classmethod
    def INPUT_TYPES(cls):
        return {
            "required": {
                "markdown_input": ("STRING", {"multiline": True, "default": "Enter Markdown text here..."}),
            },
        }

    RETURN_TYPES = ("STRING",)
    RETURN_NAMES = ("Markdown Output",)
    CATEGORY = "ETK\LLM\Markdown"

    def handler(self, markdown_input):
        # Render the Markdown to HTML
        rendered_html = markdown.markdown(markdown_input)

        # Return the required framework structure
        ret = {
            "ui": {"string": [rendered_html]},  # Rendered HTML for the UI
            "result": (markdown_input,),  # Raw Markdown output
        }
        return ret


@litellm_base
class LiteLLMModelProviderAdv:
    # Hard-coded pricing (per 1M tokens) for known modern OpenAI models.
    # Pricing values are based on your provided table.
    OPENAI_MODEL_COSTS = {
        # GPT-4o and variants:
        "openai/gpt-4o": "Input: $2.50/1M, Cached: $1.25/1M, Output: $10.00/1M tokens",
        "openai/gpt-4o-2024-08-06": "Input: $2.50/1M, Cached: $1.25/1M, Output: $10.00/1M tokens",
        # GPT-4o audio-preview variants:
        "openai/gpt-4o-audio-preview": "Input: $2.50/1M, Output: $10.00/1M tokens",
        "openai/gpt-4o-audio-preview-2024-12-17": "Input: $2.50/1M, Output: $10.00/1M tokens",
        # GPT-4o realtime-preview variants:
        "openai/gpt-4o-realtime-preview": "Input: $5.00/1M, Cached: $2.50/1M, Output: $20.00/1M tokens",
        "openai/gpt-4o-realtime-preview-2024-12-17": "Input: $5.00/1M, Cached: $2.50/1M, Output: $20.00/1M tokens",
        # GPT-4o mini variants:
        "openai/gpt-4o-mini": "Input: $0.15/1M, Cached: $0.075/1M, Output: $0.60/1M tokens",
        "openai/gpt-4o-mini-2024-07-18": "Input: $0.15/1M, Cached: $0.075/1M, Output: $0.60/1M tokens",
        # GPT-4o mini audio-preview variants:
        "openai/gpt-4o-mini-audio-preview": "Input: $0.15/1M, Output: $0.60/1M tokens",
        "openai/gpt-4o-mini-audio-preview-2024-12-17": "Input: $0.15/1M, Output: $0.60/1M tokens",
        # GPT-4o mini realtime-preview variants:
        "openai/gpt-4o-mini-realtime-preview": "Input: $0.60/1M, Cached: $0.30/1M, Output: $2.40/1M tokens",
        "openai/gpt-4o-mini-realtime-preview-2024-12-17": "Input: $0.60/1M, Cached: $0.30/1M, Output: $2.40/1M tokens",
        # o1 variants:
        "openai/o1": "Input: $15.00/1M, Cached: $7.50/1M, Output: $60.00/1M tokens",
        "openai/o1-2024-12-17": "Input: $15.00/1M, Cached: $7.50/1M, Output: $60.00/1M tokens",
        # o1-mini variants:
        "openai/o1-mini": "Input: $1.10/1M, Cached: $0.55/1M, Output: $4.40/1M tokens",
        "openai/o1-mini-2024-09-12": "Input: $1.10/1M, Cached: $0.55/1M, Output: $4.40/1M tokens",
        # o3-mini variants:
        "openai/o3-mini": "Input: $1.10/1M, Cached: $0.55/1M, Output: $4.40/1M tokens",
        "openai/o3-mini-2025-01-31": "Input: $1.10/1M, Cached: $0.55/1M, Output: $4.40/1M tokens",
        # Also include GPT-3.5 Turbo and GPT-4 for completeness:
        "openai/gpt-3.5-turbo": "$2.00/1M tokens",
        "openai/gpt-3.5-turbo-16k": "Input: $3.00/1M, Output: $4.00/1M tokens",
        "openai/gpt-4": "Input: $30/1M, Output: $60/1M tokens (8K)",
        "openai/gpt-4-32k": "Input: $60/1M, Output: $120/1M tokens (32K)",
        # GPT-5 family pricing (approximate / subject to change):
        "openai/gpt-5": "Input: $10.00/1M, Cached: $5.00/1M, Output: $40.00/1M tokens",
        "openai/gpt-5-preview": "Input: $10.00/1M, Cached: $5.00/1M, Output: $40.00/1M tokens",
        "openai/gpt-5-mini": "Input: $1.00/1M, Cached: $0.50/1M, Output: $4.00/1M tokens",
        "openai/gpt-5-mini-preview": "Input: $1.00/1M, Cached: $0.50/1M, Output: $4.00/1M tokens",
    }

    # Default OpenAI models that should appear even when the API cannot be queried.
    DEFAULT_OPENAI_MODELS = sorted(
        {
            "openai/gpt-3.5-turbo",
            "openai/gpt-3.5-turbo-16k",
            "openai/gpt-4",
            "openai/gpt-4-32k",
            "openai/gpt-4o",
            "openai/gpt-4o-2024-08-06",
            "openai/gpt-4o-audio-preview",
            "openai/gpt-4o-audio-preview-2024-12-17",
            "openai/gpt-4o-mini",
            "openai/gpt-4o-mini-2024-07-18",
            "openai/gpt-4o-mini-audio-preview",
            "openai/gpt-4o-mini-audio-preview-2024-12-17",
            "openai/gpt-4o-mini-realtime-preview",
            "openai/gpt-4o-mini-realtime-preview-2024-12-17",
            "openai/gpt-4o-realtime-preview",
            "openai/gpt-4o-realtime-preview-2024-12-17",
            "openai/gpt-5",
            "openai/gpt-5-preview",
            "openai/gpt-5-mini",
            "openai/gpt-5-mini-preview",
            "openai/o1",
            "openai/o1-2024-12-17",
            "openai/o1-mini",
            "openai/o1-mini-2024-09-12",
            "openai/o3-mini",
            "openai/o3-mini-2025-01-31",
        }
    )

    # Cache for metadata discovered while listing OpenAI models.
    _openai_model_metadata = {}

    # Models that typically require the Responses API style parameters even
    # when capability information is unavailable (e.g. fallback mode).
    _RESPONSES_PREFIXES = (
        "o1",
        "o3",
        "gpt-4.1",
        "gpt-5",
        "gpt-4o-realtime",
        "gpt-4o-mini-realtime",
        "gpt-4o-audio",
        "gpt-4o-mini-audio",
    )

    @classmethod
    def _normalize_openai_model_id(cls, model_id):
        if isinstance(model_id, dict):
            model_id = model_id.get("model")

        if not model_id:
            return None

        model_id = str(model_id).strip()
        if not model_id:
            return None

        if "/" not in model_id:
            return f"openai/{model_id}"

        return model_id

    @classmethod
    def _record_openai_model_metadata(
        cls,
        model_id,
        *,
        capabilities=None,
        requires_max_completion_tokens=None,
    ):
        normalized = cls._normalize_openai_model_id(model_id)
        if not normalized:
            return

        meta = cls._openai_model_metadata.get(normalized)
        if meta is None:
            meta = {"capabilities": None, "requires_max_completion_tokens": None}

        meta = dict(meta)

        if capabilities is not None:
            meta["capabilities"] = capabilities

        if requires_max_completion_tokens is not None:
            meta["requires_max_completion_tokens"] = bool(
                requires_max_completion_tokens
            )

        cls._openai_model_metadata[normalized] = meta

        if normalized.startswith("openai/"):
            base_id = normalized.split("/", 1)[1]
            cls._openai_model_metadata[base_id] = meta

    @classmethod
    def _heuristic_requires_max_completion_tokens(cls, model_id):
        normalized = cls._normalize_openai_model_id(model_id)
        if not normalized or not normalized.startswith("openai/"):
            return False

        base_id = normalized.split("/", 1)[1].lower()
        for prefix in cls._RESPONSES_PREFIXES:
            if base_id.startswith(prefix):
                return True

        if "realtime" in base_id or "audio" in base_id:
            return True

        return False

    @classmethod
    def requires_max_completion_tokens(cls, model_id):
        normalized = cls._normalize_openai_model_id(model_id)
        if not normalized or not normalized.startswith("openai/"):
            return False

        meta = cls._openai_model_metadata.get(normalized)
        if meta:
            stored = meta.get("requires_max_completion_tokens")
            if stored is not None:
                return bool(stored)

        return cls._heuristic_requires_max_completion_tokens(normalized)

    @classmethod
    def _ensure_fallback_metadata(cls, models):
        for model in models:
            if cls._heuristic_requires_max_completion_tokens(model):
                cls._record_openai_model_metadata(
                    model, requires_max_completion_tokens=True
                )
            else:
                cls._record_openai_model_metadata(model)

    @classmethod
    def _get_openai_api_key(cls):
        """Return the best available API key for OpenAI requests."""

        def _clean(value):
            if not value:
                return None
            value = value.strip()
            if not value or value.lower() == "your-api-key-here":
                return None
            return value

        key = _clean(get_env_var("OPENAI_API_KEY"))
        if key:
            return key
        return _clean(get_env_var("BASE_API_KEY"))

    @classmethod
    def _normalize_openai_base_url(cls, base_url):
        """Normalize configured OpenAI base URLs so litellm hits the right endpoint."""

        if not base_url:
            return None
        base_url = str(base_url).strip()
        if not base_url:
            return None

        # Remove trailing slashes to avoid double separators when litellm appends paths.
        normalized = base_url.rstrip("/")

        # Ensure the canonical /v1 suffix exists for direct OpenAI endpoints. Avoid forcing
        # this when users point to compatible proxies that already expose the versioned
        # path as part of their URL.
        lower = normalized.lower()
        if lower.endswith("/v1") or lower.endswith("/v1beta"):
            return normalized

        if "openai" in lower and not lower.endswith("/v1"):
            return f"{normalized}/v1"

        return normalized

    @classmethod
    def _get_openai_base_url(cls):
        # Prefer explicit environment configuration before falling back to the config file.
        env_base = get_env_var("OPENAI_BASE_URL")
        base_url = env_base if env_base else config.config_settings.get("OPENAI_BASE_URL")
        if not base_url:
            # Default to the public OpenAI endpoint if nothing has been configured.
            base_url = "https://api.openai.com/v1"
        return cls._normalize_openai_base_url(base_url)

    @classmethod
    def _build_litellm_model(cls, model_id):
        """Construct a LITELLM_MODEL payload for the selected identifier."""

        if not model_id:
            return model_id

        if not model_id.startswith("openai/"):
            return model_id

        kwargs = {}

        api_base = cls._get_openai_base_url()
        if api_base:
            kwargs["api_base"] = api_base

        api_key = cls._get_openai_api_key()
        if api_key:
            kwargs["api_key"] = api_key

        if not kwargs:
            return model_id

        return {"model": model_id, "type": "kwargs", "kwargs": kwargs}

    # Define the input types for the node; the displayed list is a list of strings with pricing info.
    @classmethod
    def INPUT_TYPES(cls):
        models = cls.get_all_model_display_strings()
        default = models[0] if models else ""
        return {
            "required": {
                "name": (models, {"default": default}),
            }
        }

    # Merge models fetched from OpenAI with hard-coded provider models.
    @classmethod
    def get_all_model_display_strings(cls):
        openai_ids = cls.get_openai_models()  # Fetched OpenAI model IDs (list of strings)
        other_ids = cls.get_other_models()  # Hard-coded models from other providers
        openai_display = [cls.format_model_display(model) for model in openai_ids]
        model_set = set(openai_ids)
        other_display = []
        for model in other_ids:
            if model not in model_set:
                other_display.append(cls.format_model_display(model))
        return openai_display + other_display

    # Format the display string for a model.
    @classmethod
    def format_model_display(cls, model):
        if model.startswith("openai/"):
            cost = cls.OPENAI_MODEL_COSTS.get(model, "cost unknown")
            return f"{model} ({cost})"
        else:
            return model

    # Fetch all OpenAI models using the new client instance.
    @classmethod
    def get_openai_models(cls):
        """Fetch a live list of OpenAI models.

        We call the Models API directly so that the list stays in sync with
        whatever is currently available to the configured account.  Pagination
        is handled to make sure we do not miss models when OpenAI adds more.
        """

<<<<<<< HEAD
        cls._openai_model_metadata = {}

        def _fallback_models():
            # Use the union of pricing data and our curated default list as the
            # fallback so that headline models such as GPT-5 appear even when we
            # cannot query the API (e.g. missing API key or network failure).
            combined = set(cls.OPENAI_MODEL_COSTS.keys()) | set(cls.DEFAULT_OPENAI_MODELS)
            if not combined:
                return ["openai/gpt-4o-mini"]
            cls._ensure_fallback_metadata(combined)
            return sorted(combined)
=======
        def _fallback_models():
            # Use the pricing table as the primary source of truth for fallbacks
            # so we surface any model that we have explicit pricing for.
            return list(cls.OPENAI_MODEL_COSTS.keys()) or ["openai/gpt-4o-mini"]
>>>>>>> 41f97a98

        api_key = get_env_var("OPENAI_API_KEY")
        if not api_key or api_key.strip() == "" or api_key == "your-api-key-here":
            return _fallback_models()

        from openai import OpenAI

        base_url = config.config_settings.get("OPENAI_BASE_URL")
<<<<<<< HEAD
        normalized_base = cls._normalize_openai_base_url(base_url)
        if normalized_base:
            client = OpenAI(api_key=api_key, base_url=normalized_base)
        else:
            client = OpenAI(api_key=api_key)
=======
        client = OpenAI(api_key=api_key, base_url=base_url)
>>>>>>> 41f97a98

        collected_models = []
        seen = set()
        params = {"limit": 100}

        try:
            while True:
                response = client.models.list(**params)
                data = getattr(response, "data", []) or []

                for model in data:
                    model_id = getattr(model, "id", None)
                    if model_id is None and isinstance(model, dict):
                        model_id = model.get("id")

                    if not model_id:
                        continue

                    # Skip obvious non-chat models and fine-tunes so the list
                    # stays focused on completion-style models.
                    if model_id.startswith("ft:"):
                        continue

<<<<<<< HEAD
                    # Prefer capability metadata when available to identify
                    # chat-capable models. Fall back to id heuristics for older
                    # responses that do not expose capabilities.
                    capabilities = getattr(model, "capabilities", None)
                    if isinstance(capabilities, dict):
                        # The API may return booleans or truthy values for the
                        # modalities. Any support for chat or text responses is
                        # enough for this node.
                        chat_capable = bool(
                            capabilities.get("chat_completions")
                            or capabilities.get("completions")
                            or capabilities.get("responses")
                        )
                        if not chat_capable:
                            continue
                    else:
                        if not model_id.startswith(("gpt", "o", "omni")):
                            continue

                    display_id = model_id if model_id.startswith("openai/") else f"openai/{model_id}"

                    requires_max_completion_tokens = False
                    if isinstance(capabilities, dict):
                        supports_chat = bool(
                            capabilities.get("chat_completions")
                            or capabilities.get("completions")
                        )
                        supports_responses = bool(capabilities.get("responses"))
                        requires_max_completion_tokens = (
                            supports_responses and not supports_chat
                        )
                    else:
                        requires_max_completion_tokens = cls._heuristic_requires_max_completion_tokens(
                            display_id
                        )

                    cls._record_openai_model_metadata(
                        display_id,
                        capabilities=capabilities if isinstance(capabilities, dict) else None,
                        requires_max_completion_tokens=requires_max_completion_tokens,
                    )

=======
                    if not model_id.startswith(("gpt", "o1", "o3")):
                        continue

                    display_id = model_id if model_id.startswith("openai/") else f"openai/{model_id}"
>>>>>>> 41f97a98
                    if display_id not in seen:
                        seen.add(display_id)
                        collected_models.append(display_id)

                if not getattr(response, "has_more", False):
                    break

                last_id = getattr(response, "last_id", None)
<<<<<<< HEAD
                if not last_id and data:
                    # Some deployments omit last_id; use the final model id so
                    # pagination continues and we do not miss newer models
                    # (e.g. GPT-5) that appear on later pages.
                    last_entry = data[-1]
                    last_id = getattr(last_entry, "id", None)
                    if last_id is None and isinstance(last_entry, dict):
                        last_id = last_entry.get("id")

=======
>>>>>>> 41f97a98
                if last_id:
                    params["after"] = last_id
                else:
                    break

            if not collected_models:
                return _fallback_models()

            collected_models.sort()
            return collected_models
        except Exception as e:
            print(f"Warning: Could not fetch OpenAI models: {str(e)}")
            return _fallback_models()

    # Hard-coded list of models from other providers.
    @classmethod
    def get_other_models(cls):
        return [
            "anthropic/claude-3-haiku-20240307",
            "anthropic/claude-3-sonnet-20240229",
            "anthropic/claude-3-opus-20240229",
            "anthropic/claude-3-5-sonnet-20240620",
            "bedrock/anthropic.claude-3-haiku-20240307-v1:0",
            "bedrock/anthropic.claude-3-sonnet-20240229-v1:0",
            "bedrock/anthropic.claude-3-opus-20240229-v1:0",
            "bedrock/anthropic.claude-3-5-sonnet-20240620",
            "vertex_ai/gemini-1.5-pro-preview-0514",
            "vertex_ai/gemini-1.5-flash-preview-0514",
            "vertex_ai/meta/llama3-405b-instruct-maas",
            "together_ai/deepseek-ai/DeepSeek-V3",
            "together_ai/meta-llama/Llama-3.2-90B-Vision-Instruct-Turbo",
        ]

    # Define the return types for the node.
    RETURN_TYPES = ("LITELLM_MODEL",)
    RETURN_NAMES = ("Litellm model",)

    # Handler: Extract the actual model ID (by removing the pricing info) and return it.
    def handler(self, **kwargs):
        selected = kwargs.get("name", None)
        if selected and " (" in selected:
            model_id = selected.split(" (", 1)[0]
        else:
            model_id = selected

        return (self._build_litellm_model(model_id),)


def _apply_openai_max_token_overrides(use_kwargs):
    """Normalize max token parameters for OpenAI responses-style models."""

    model_name = use_kwargs.get("model")
    if LiteLLMModelProviderAdv.requires_max_completion_tokens(model_name):
        max_token_value = use_kwargs.pop("max_tokens", None)
        if max_token_value is not None:
            use_kwargs["max_completion_tokens"] = max_token_value
        use_kwargs.pop("temperature", None)
        use_kwargs.pop("top_p", None)
        use_kwargs.pop("logit_bias", None)
        return True

    use_kwargs.pop("reasoning_effort", None)
    return False


@litellm_base
class LiteLLMModelProvider:
    # Define the input types for the node
    @classmethod
    def INPUT_TYPES(cls):
        # Inputs can be used to customize the default architecture
        return {
            "required": {
                # ([True, False], {"default": True})
                "name": ([
                             "anthropic/claude-3-haiku-20240307",
                             "anthropic/claude-3-sonnet-20240229",
                             "anthropic/claude-3-opus-20240229",
                             "anthropic/claude-3-5-sonnet-20240620",
                             "bedrock/anthropic.claude-3-haiku-20240307-v1:0",
                             "bedrock/anthropic.claude-3-sonnet-20240229-v1:0",
                             "bedrock/anthropic.claude-3-opus-20240229-v1:0",
                             "bedrock/anthropic.claude-3-5-sonnet-20240620",
                             "vertex_ai/gemini-1.5-pro-preview-0514",
                             "vertex_ai/gemini-1.5-flash-preview-0514",
                             "vertex_ai/meta/llama3-405b-instruct-maas",
                             "openai/gpt-4o-mini",
                             "openai/gpt-4o",
                             "openai/gpt-4o-2024-08-06",
                             "together_ai/deepseek-ai/DeepSeek-V3",
                             "together_ai/meta-llama/Llama-3.2-90B-Vision-Instruct-Turbo",

                         ],

                         {"default": "anthropic/claude-3-haiku-20240307"}),
                # "norm_zero_to_1": ([True, False], {"default": True}),
            }
        }

    # Define the return types
    RETURN_TYPES = ("LITELLM_MODEL",)
    RETURN_NAMES = ("Litellm model",)

    # Method to provide the default LiteLLM model
    def handler(self, **kwargs):
        # Get the model name from the input
        model_name = kwargs.get("name", None)
        return (model_name,)


@litellm_base
class LiteLLMCustomEndpointProvider:
    """
    Custom Endpoint Provider for LiteLLM

    Allows configuration of custom API endpoints, API keys, and models
    for platforms like Kluster.ai, local servers, or other OpenAI-compatible APIs.
    """

    @classmethod
    def INPUT_TYPES(cls):
        return {
            "required": {
                "model_name": ("STRING", {"default": "mistralai/Mistral-Nemo-Instruct-2407"}),
                "api_base": ("STRING", {"default": "https://api.kluster.ai/v1"}),
                "api_key": ("STRING", {"default": "your-api-key-here"}),
                "provider": (["openai", "anthropic", "cohere", "custom"], {"default": "openai"}),
            },
            "optional": {
                "api_version": ("STRING", {"default": ""}),
                "organization": ("STRING", {"default": ""}),
                "timeout": ("INT", {"default": 60, "min": 1, "max": 300}),
                "max_retries": ("INT", {"default": 3, "min": 0, "max": 10}),
            }
        }

    RETURN_TYPES = ("LITELLM_MODEL",)
    RETURN_NAMES = ("model",)
    FUNCTION = "handler"
    CATEGORY = "ETK/LLM"

    def handler(self, model_name, api_base, api_key, provider, **kwargs):
        # Create model configuration with custom endpoint
        model_config = {
            "model": f"{provider}/{model_name}",
            "kwargs": {
                "api_key": api_key,
                "api_base": api_base,
                "timeout": kwargs.get("timeout", 60),
                "max_retries": kwargs.get("max_retries", 3),
            }
        }

        # Add optional parameters if provided
        if kwargs.get("api_version"):
            model_config["kwargs"]["api_version"] = kwargs["api_version"]
        if kwargs.get("organization"):
            model_config["kwargs"]["organization"] = kwargs["organization"]

        return (model_config,)


# Fix the display name after the decorator has processed it
LiteLLMCustomEndpointProvider.DISPLAY_NAME = "Custom Endpoint Provider"
NODE_DISPLAY_NAME_MAPPINGS[LiteLLMCustomEndpointProvider.DISPLAY_NAME] = "Custom Endpoint Provider"


@litellm_base
class AddDataModelToLLLm:
    @classmethod
    def INPUT_TYPES(cls):
        return {
            "required": {
                "model": ("LITELLM_MODEL", {"default": "anthropic/claude-3-haiku-20240307"}),
            },
            "optional": {
                "code": (
                    "STRING",
                    {"default": "class UserModel(BaseModel):\n    name: str= Field(..., description='The name of the "
                                "person')\n    age: int\n", "multiline": True}),
                "data_model": ("DATA_MODEL", {"default": None}),
            }
        }

    RETURN_TYPES = ("LITELLM_MODEL",)
    RETURN_NAMES = ("Litellm model",)

    def restricted_exec(self, code: str):
        from pydantic import BaseModel, Field, conlist
        from typing import Tuple, List, Dict, Set, Any, Callable, Union, Optional, Iterable, Iterator, Generator

        # Define a restricted global namespace
        restricted_globals = {
            "__builtins__": {
                # Basic functions
                "print": print,
                "range": range,
                "len": len,
                "__build_class__": __build_class__,  # For class definitions

                # Primitive types
                "str": str,
                "int": int,
                "float": float,
                "bool": bool,
                "complex": complex,

                # Collection types
                "list": list,
                "dict": dict,
                "set": set,
                "tuple": tuple,
                "frozenset": frozenset,
                "bytes": bytes,
                "bytearray": bytearray,

                # Typing counterparts
                "Tuple": Tuple,
                "List": List,
                "Dict": Dict,
                "Set": Set,
                "Any": Any,
                "Callable": Callable,
                "Union": Union,
                "Optional": Optional,
                "Iterable": Iterable,
                "Iterator": Iterator,
                "Generator": Generator,
            },
            "__name__": "__main__",  # Define __name__ to simulate normal execution context
            "BaseModel": BaseModel,  # Explicitly allow BaseModel from pydantic
            "Field": Field,  # Explicitly allow Field to define field descriptions
            "conlist": conlist  # Explicitly allow conlist to define list constraints
        }

        # Execute the code with restricted globals
        exec(code, restricted_globals)

        # Extract the created model from the restricted_globals
        # Assuming the user will name their model 'UserModel'
        user_model = restricted_globals.get("UserModel")
        if user_model is None:
            raise ValueError("No model named 'UserModel' was defined in the provided code.")
        return user_model

    def handler(self, model, code=None, data_model=None):
        use_data_model = None
        # first figure out the data_model
        if data_model is not None:
            use_data_model = data_model
        elif isinstance(code, str):
            use_data_model = self.restricted_exec(code)

        if isinstance(model, dict):
            model["kwargs"]["response_format"] = use_data_model
        elif isinstance(model, str):
            model = {"model": model,
                     "type": "kwargs",
                     "kwargs": {"response_format": use_data_model}
                     }

        return (model,)


@litellm_base
class ModifyModelKwargs:
    @classmethod
    def INPUT_TYPES(cls):
        return {
            "required": {
                "model": ("LITELLM_MODEL", {"default": "anthropic/claude-3-haiku-20240307"}),
            },
            "optional": {
                "kwargs": ("DICT", {"default": {}}),
                "json_str_of_kwargs": ("STRING", {"default": "{}", "multiline": True}),
            }
        }

    RETURN_TYPES = ("LITELLM_MODEL",)
    RETURN_NAMES = ("Litellm model",)

    def handler(self, model, kwargs={}, json_str_of_kwargs={}, data_model=None):
        import json

        if json_str_of_kwargs != "{}":
            kwargs = json.loads(json_str_of_kwargs)

        if "logit_bias" in kwargs:
            if isinstance(kwargs["logit_bias"], list):
                l_logits = kwargs["logit_bias"]
                set_logits = dict()
                for id, p in l_logits:
                    set_logits[str(id)] = int(p)
                kwargs["logit_bias"] = set_logits

        if isinstance(model, dict):
            model["kwargs"].update(kwargs)
        elif isinstance(model, str):
            model = {"model": model, "type": "kwargs", "kwargs": kwargs}

        return (model,)


@litellm_base
class LiteLLMCompletion:
    @classmethod
    def INPUT_TYPES(cls):
        return {
            "required": {
                "model": ("LITELLM_MODEL", {"default": "anthropic/claude-3-haiku-20240307"}),
                "max_tokens": ("INT", {"default": 250, "min": 1, "max": 1e10, "step": 1}),
                "temperature": ("FLOAT", {"default": 0.5, "min": 0.0, "max": 1.0, "step": 0.05}),
                "top_p": ("FLOAT", {"default": 0.5, "min": 0.0, "max": 1.0, "step": 0.05}),
                "frequency_penalty": ("FLOAT", {"default": 0}),
                "presence_penalty": ("FLOAT", {"default": 0}),
                "prompt": ("STRING", {"default": "Hello World!", "multiline": True}),
                "reasoning_effort": (["low", "medium", "high"], {"default": "low"}),
            },
            "optional": {
                "messages": ("LLLM_MESSAGES", {"default": None}),
                "use_cached_response": ("BOOLEAN", {"default": False}),
            }
        }

    RETURN_TYPES = ("LITELLM_MODEL", "LLLM_MESSAGES", "STRING", "STRING",)
    RETURN_NAMES = ("Model", "Messages", "Completion", "Usage",)

    def handler(self, **kwargs):
        from copy import deepcopy
        litellm.drop_params = True
        kwargs = deepcopy(kwargs)
        model = kwargs.get('model', 'anthropic/claude-3-haiku-20240307')
        out_model = deepcopy(kwargs.get('model', 'anthropic/claude-3-haiku-20240307'))

        if kwargs["top_p"] == 0:
            kwargs["top_p"] = None
        if kwargs["temperature"] == 0:
            kwargs["temperature"] = None
        if kwargs["frequency_penalty"] == 0:
            kwargs["frequency_penalty"] = None
        if kwargs["presence_penalty"] == 0:
            kwargs["presence_penalty"] = None
        reasoning_effort = kwargs.get('reasoning_effort', "low")
        if isinstance(kwargs["model"], dict):
            _model = model.get("model", "anthropic/claude-3-haiku-20240307")
            _type = model.get("type", None)
            if _type:
                if _type == "kwargs":
                    _kwargs = model.get("kwargs", {})
                    kwargs.update(_kwargs)
                    kwargs["model"] = _model
            model = _model

        messages = kwargs.get('messages', [])
        messages = deepcopy(messages)
        max_tokens = kwargs.get('max_tokens', None)
        temperature = kwargs.get('temperature', None)
        top_p = kwargs.get('top_p', None)
        frequency_penalty = kwargs.get('frequency_penalty', None)
        presence_penalty = kwargs.get('presence_penalty', None)
        prompt = kwargs.pop('prompt', "Hello World!")
        use_cached_response = kwargs.get('use_cached_response', False)

        messages.append({"content": prompt, "role": "user"})
        kwargs["messages"] = messages

        import hashlib
        kwargs.pop('use_cached_response', None)
        uid_kwargs = CustomDict()
        uid_kwargs.update(kwargs.copy())
        uid_kwargs["prompt"] = prompt
        uid_kwargs = str(uid_kwargs.every_value_str())

        unique_id = str(hashlib.sha256(json.dumps(uid_kwargs).encode()).hexdigest())
        del uid_kwargs

        cache_file_name = f'cached_response_{unique_id}.json'
        cache_file_path = os.path.join(config.config_settings['tmp_dir'], cache_file_name)

        response = None
        cached_completion = False

        if use_cached_response and os.path.exists(cache_file_path):
            with open(cache_file_path, 'r') as file:
                response = json.load(file)
                response = litellm.ModelResponse(**response)
                cached_completion = True

        if not response:
            while not response:
                try:
                    litellm.set_verbose: True

                    n_kwargs = {
                        "model": model,
                        "messages": messages,
                        "max_tokens": max_tokens,
                        "temperature": temperature,
                        "top_p": top_p,
                        "frequency_penalty": frequency_penalty,
                        "presence_penalty": presence_penalty,
                        "reasoning_effort": reasoning_effort,
                    }
                    n_kwargs.update(kwargs)

                    if _apply_openai_max_token_overrides(n_kwargs):
                        print("OpenAI responses-style model detected")
                    else:
                        print("Standard completion model detected")

                    response = litellm.completion(
                        **n_kwargs
                    )

                except litellm.exceptions.RateLimitError as e:
                    print(f"Rate limit error: {e}")

                    time.sleep(5)
                    continue
                except Exception as e:
                    print(f"An error occurred: {e}")

                    raise

        response_choices = response.choices
        response_first_choice = response_choices[0]
        response_first_choice_message = response_first_choice.message
        response_content = response_first_choice_message.content or ""

        if not os.path.exists(config.config_settings['tmp_dir']):
            os.makedirs(config.config_settings['tmp_dir'])

        if os.path.exists(cache_file_path):
            os.remove(cache_file_path)
        with open(cache_file_path, 'w') as file:
            json.dump(response.json(), file, indent=4)

        messages.append({"content": response_content, "role": response_first_choice_message.role})

        try:
            d = response.usage.model_extra
            lines = [f"{k}:{v}" for k, v in d.items()]
            usage = "\n".join(lines)
        except Exception as e:
            usage = ""

        if cached_completion:
            top = "cached response used\n"
            top = f"\033[1;32;40m{top}\033[0m"
            usage = top + usage
        else:
            top = "new result generated\n"
            top = f"\033[1;31;40m{top}\033[0m"
            usage = top + usage

        return (out_model, messages, response_content, usage,)


import os
import json
import hashlib
import time
import base64
from copy import deepcopy

import litellm
api_base = config.config_settings.get("OPENAI_BASE_URL", "https://api.openai.com/v1/")
key = get_env_var("BASE_API_KEY")
if api_base:
    litellm.api_base = api_base
if key:
    litellm.api_key = key
litellm.set_verbose=True

import torch
from PIL import Image
from io import BytesIO


@litellm_base
class LitellmCompletionV2:

    @classmethod
    def get_valid_tasks(cls):
        # Ideally, fetch this list dynamically from LiteLLM documentation or API
        return ["transcription", "classification", "completion", "translation", "summarization", "image_captioning",
                "object_detection"]

    @classmethod
    def INPUT_TYPES(cls):
        valid_tasks = cls.get_valid_tasks()
        default = LiteLLMCompletion.INPUT_TYPES()["required"]
        default["task"] = (valid_tasks, {"default": "completion"})

        out = {
            "required": default,
            "optional": {
                "image": ("IMAGE", {"default": None}),  # Assuming image_tensor is the PyTorch tensor
                "messages": ("LLLM_MESSAGES", {"default": None}),
                "use_cached_response": ("BOOLEAN", {"default": False}),
            }
        }
        return out

    RETURN_TYPES = ("LITELLM_MODEL", "LLLM_MESSAGES", "STRING", "LIST", "STRING",)
    RETURN_NAMES = ("Model", "Messages", "Completion", "[Completions]", "Usage",)

    def tensor_image_to_base64(self, tensor):
        tensor = tensor.mul(255).byte()  # Convert to 0-255
        image = Image.fromarray(tensor.numpy())
        buffer = BytesIO()
        image.save(buffer, format="JPEG", quality=100)
        return base64.b64encode(buffer.getvalue()).decode("utf-8")

    def tensor_image_stack_to_base64(self, tensor):
        b, h, w, c = tensor.shape
        out = []
        for i in range(b):
            img = self.tensor_image_to_base64(tensor[i])
            img_data = self.get_image_data(img)
            out.append(img_data)

        return out

    def get_image_data(self, base64_image):
        image_data = {
            "type": "image_url",
            "image_url": {
                "url": "data:image/jpeg;base64," + base64_image
            }
        }
        return image_data

    def handler(self, **kwargs):
        from pydantic import BaseModel
        from copy import deepcopy
        kwargs = deepcopy(kwargs)
        litellm.drop_params = True
        single_response = True
        task = kwargs.get('task', "transcription")
        image = kwargs.get('image', None)

        # Validate the task
        valid_tasks = self.get_valid_tasks()
        if task not in valid_tasks:
            raise ValueError(f"Invalid task '{task}'. Valid tasks are: {valid_tasks}")

            # Optional parameters handling
        if kwargs.get("top_p", 0) == 0:
            kwargs["top_p"] = 0
        if kwargs.get("temperature", 0) == 0:
            kwargs["temperature"] = 0
        if kwargs.get("frequency_penalty", 0) == 0:
            kwargs["frequency_penalty"] = 0
        if kwargs.get("presence_penalty", 0) == 0:
            kwargs["presence_penalty"] = 0

        prompt = kwargs.get('prompt', "Hello World!")

        # Get input parameters
        model = kwargs.get('model', 'anthropic/claude-3.5-sonnet')
        messages = kwargs.get('messages', [])
        messages.append({"role": "user", "content": prompt})
        messages = deepcopy(messages)

        max_tokens = kwargs.get('max_tokens', None)
        temperature = kwargs.get('temperature', None)
        top_p = kwargs.get('top_p', None)
        frequency_penalty = kwargs.get('frequency_penalty', None)
        presence_penalty = kwargs.get('presence_penalty', None)

        use_cached_response = kwargs.get('use_cached_response', False)

        # Cache handling setup
        kwargs.pop('use_cached_response', None)
        kwargs.pop('image', None)
        mdl_cls = None
        if isinstance(kwargs["model"], dict):
            if "response_format" in kwargs["model"]["kwargs"]:
                # if kwargs["model"]["kwargs"]["response_format"].__name__ == "UserModel":
                mdl_cls = kwargs["model"]["kwargs"]["response_format"]
                if isinstance(mdl_cls, dict):
                    kwargs["model"]["kwargs"]["response_format"] = mdl_cls
                else:
                    kwargs["model"]["kwargs"]["response_format"] = mdl_cls.schema_json()

        unique_id = str(hashlib.sha256(json.dumps(kwargs).encode()).hexdigest())

        if mdl_cls:
            kwargs["model"]["kwargs"]["response_format"] = mdl_cls

        cache_file_name = f'cached_response_{unique_id}.json'
        cache_file_path = os.path.join(config.config_settings['tmp_dir'], cache_file_name)

        response = None
        cached_completion = False

        responses = None
        # Check for cached response
        if use_cached_response and os.path.exists(cache_file_path):
            try:
                with open(cache_file_path, 'r') as file:
                    responses = json.load(file)
                    responses_out = []
                    if isinstance(responses, list):
                        for r in responses:
                            responses_out.append(litellm.ModelResponse(**r))
                        responses = responses_out
                        cached_completion = True
                    else:
                        responses = None
                        print("cached response not a list.")
            except Exception as e:
                print(f"Error loading cached response: {e}")
                responses = None
        base64_images = [None]
        # Encode image to base64 if the task requires image processing
        if task in ["transcription", "classification", "image_captioning", "object_detection"]:
            base64_images = self.tensor_image_stack_to_base64(image)
            if len(base64_images) > 1:
                single_response = False

        if not responses:
            responses = []
            for id in base64_images:
                response = None
                response_content = ""
                response_first_choice_message = None
                while not response:
                    try:
                        if id:
                            if id is not None:
                                response = self.litellm_completion_v2_inner(
                                    frequency_penalty = frequency_penalty,
                                    max_tokens = max_tokens,
                                    messages = messages,
                                    model = model,
                                    presence_penalty = presence_penalty,
                                    prompt=prompt,
                                    task=task,
                                    temperature=temperature,
                                    top_p=top_p,
                                    image_data=id
                                    )
                        else:
                                response = self.litellm_completion_v2_inner(
                                    frequency_penalty,
                                    max_tokens,
                                    messages,
                                    model,
                                     presence_penalty,
                                    prompt,
                                    task,
                                    temperature,
                                    top_p
                                )

                        if response:
                            response_choices = response.choices
                            response_first_choice = response_choices[0]
                            response_first_choice_message = response_first_choice.message
                            response_content = response_first_choice_message.content or ""
                            responses.append(response_content)
                    except litellm.BadRequestError as e:
                        print(f"Bad request error: {e}")
                        response_content = f"Error: {e}"
                        responses.append(response_content)
                        break
                    except Exception as e:
                        print(f"An error occurred: {e}")
                        response_content = f"Error: {e}"
                        responses.append(response_content)
                        break

        if not os.path.exists(config.config_settings['tmp_dir']):
            os.makedirs(config.config_settings['tmp_dir'])

        if os.path.exists(cache_file_path):
            os.remove(cache_file_path)
        with open(cache_file_path, 'w') as file:
            json.dump(responses, file, indent=4)

        usage = ""
        if single_response and response_first_choice_message:
            messages.append({"content": response_content, "role": response_first_choice_message.role})

            try:
                d = response.usage.model_extra
                lines = [f"{k}:{v}" for k, v in d.items()]
                usage = "\n".join(lines)
            except Exception as e:
                usage = ""

        if cached_completion:
            top = "cached response used\n"
            top = f"\033[1;32;40m{top}\033[0m"
            usage = top + usage
        else:
            top = "new result generated\n"
            top = f"\033[1;31;40m{top}\033[0m"
            usage = top + usage

        return (model, messages, responses[0], responses, usage,)

    def litellm_completion_v2_inner(self, frequency_penalty, max_tokens, messages, model, presence_penalty,
                                    prompt, reasoning_effort="low", task="completion", temperature=1.0, top_p=1.0, image_data=None):
        from copy import deepcopy
        import json
        # deepcopy all the inputs
        frequency_penalty = deepcopy(frequency_penalty)
        presence_penalty = deepcopy(presence_penalty)
        max_tokens = deepcopy(max_tokens)
        messages = deepcopy(messages)
        model = deepcopy(model)
        presence_penalty = deepcopy(presence_penalty)
        prompt = deepcopy(prompt)
        task = deepcopy(task)
        temperature = deepcopy(temperature)
        top_p = deepcopy(top_p)

        try:
            litellm.set_verbose = True
            if task in ["transcription", "classification", "image_captioning",
                        "object_detection"]:  # Tasks that require vision API

                if image_data:
                    last_message = messages[-1]
                    if isinstance(last_message["content"], str):
                        message_type = "text"
                        new_message = {"type": "text", "text": last_message["content"]}
                        last_message["content"] = [new_message]
                    else:
                        message_type = last_message["content"][-1]["type"]

                    if message_type == "text":
                        last_message["content"].append(image_data)

                use_kwargs = {
                    "model": model,
                    "messages": messages,
                    "max_tokens": max_tokens,
                    "temperature": temperature,
                    "top_p": top_p,
                    "frequency_penalty": frequency_penalty,
                    "presence_penalty": presence_penalty,
                    "reasoning_effort": reasoning_effort,
                }

                # if isinstance(model, dict):
                #     if model[model]
                # else:
                #     if ("o1" in model) or ("o3" in model):
                #         o_model=True
                #     else:
                #         o_model=False

                if _apply_openai_max_token_overrides(use_kwargs):
                    print("OpenAI responses-style model detected")
                else:
                    print("Standard completion model detected")
                print(list(use_kwargs.keys()))
                response = litellm.completion(**use_kwargs)


            else:  # Other tasks
                base_schema = {
                    "response_format": {
                        "type": "json_schema",
                        "json_schema": {
                            "name": "user_model",
                            "strict": True,
                            "schema": {
                                "$schema": "http://json-schema.org/draft-07/schema#",
                                "type": "object",
                                "additionalProperties": False
                            }
                        }
                    }
                }

                use_kwargs = {
                    "model": model,
                    "messages": messages,
                    "stream": False,
                    "max_tokens": max_tokens,
                    "temperature": temperature,
                    "top_p": top_p,
                    "frequency_penalty": frequency_penalty,
                    "presence_penalty": presence_penalty,
                    "prompt": prompt
                }

                if isinstance(model, dict):
                    if "kwargs" in model:
                        # Extract and update with custom kwargs (api_key, api_base, etc.)
                        use_kwargs.update(model["kwargs"])

                        # Always fix model string when we have a dict with kwargs
                        use_kwargs["model"] = model["model"]

                        if "response_format" in use_kwargs:
                            base_scm_use = deepcopy(base_schema)
                            if hasattr(use_kwargs["response_format"], "schema"):
                                scm = use_kwargs["response_format"].schema()
                                base_scm_use["response_format"]["json_schema"]["schema"].update(scm)
                                use_kwargs["response_format"] = json.dumps(base_scm_use["response_format"])

                            if isinstance(use_kwargs["response_format"], str):
                                ob = json.loads(use_kwargs["response_format"])
                            else:
                                ob = use_kwargs["response_format"]

                            if "$defs" in ob["json_schema"]["schema"]:
                                defs = ob["json_schema"]["schema"]["$defs"]
                                for k, v in defs.items():
                                    v["additionalProperties"] = False

                            use_kwargs["response_format"] = ob

                use_kwargs.pop("prompt", None)

                if _apply_openai_max_token_overrides(use_kwargs):
                    print("OpenAI responses-style model detected")
                else:
                    print("Standard completion model detected")
                print(list(use_kwargs.keys()))

                response = litellm.completion(
                    **use_kwargs
                )
        except litellm.exceptions.RateLimitError as e:
            print(f"Rate limit error: {e}")
            time.sleep(5)
        except Exception as e:
            print(f"An error occurred: {e}")
            raise
        return response


@litellm_base
class PDFToImageNode:
    @classmethod
    def INPUT_TYPES(cls):
        return {
            "required": {
                "pdf_path": ("STRING", {"default": "path/to/your/pdf/file.pdf"}),
                "dpi": ("INT", {"default": 200, "min": 72, "max": 600}),
                 # Page numbers are 1-based for user input consistency
                "first_page": ("INT", {"default": 1, "min": 1}),
                 # -1 or 0 means process until the end
                "last_page": ("INT", {"default": -1}),
            },
        }

    # Output is a batch of images suitable for ComfyUI IMAGE type
    RETURN_TYPES = ("IMAGE",)
    FUNCTION = "handler" # Function to execute

    def handler(self, pdf_path, dpi, first_page, last_page):
        import pymupdf,sys
        if not os.path.exists(pdf_path):
            raise FileNotFoundError(f"PDF file not found: {pdf_path}")

        page_tensors = []
        doc = None # Initialize doc to None for finally block

        try:
            # 1. Open PDF with PyMuPDF
            doc = pymupdf.open(pdf_path)
            num_pages = doc.page_count

            # 2. Determine page range (0-based index for PyMuPDF)
            start_index = max(0, first_page - 1)
            # Handle last_page: <=0 means 'to the end'
            if last_page <= 0 or last_page > num_pages:
                end_index = num_pages - 1
            else:
                end_index = last_page - 1 # Convert 1-based to 0-based

            # Check for invalid range
            if start_index >= num_pages or start_index > end_index:
                raise ValueError(f"Invalid page range ({first_page}-{last_page}) for PDF with {num_pages} pages.")

            # 3. Calculate zoom factor from DPI (base is 72 DPI for PDFs)
            zoom_factor = dpi / 72.0
            render_matrix = pymupdf.Matrix(zoom_factor, zoom_factor)

            # 4. Iterate through the specified page range
            for i in range(start_index, end_index + 1):
                page = doc.load_page(i)

                # 5. Render page to RGB pixmap using get_pixmap
                #    alpha=False ensures 3 channels (RGB)
                pix = page.get_pixmap(matrix=render_matrix, alpha=False)
                height, width, channels = pix.height, pix.width, pix.n

                # Ensure we got an RGB image (3 channels)
                if channels != 3:
                    print(f"Warning: Page {i+1} rendered with {channels} channels (expected 3 for RGB). Skipping page.", file=sys.stderr)
                    # Attempt conversion if RGBA? For simplicity, we skip non-RGB here.
                    # If RGBA (channels=4), you could potentially slice: np_array = np_array[:, :, :3]
                    continue

                # 6. Convert pixmap samples to NumPy array
                #    samples are bytes: height * width * channels
                np_array = np.frombuffer(pix.samples, dtype=np.uint8).reshape(height, width, channels)

                # 7. Convert NumPy array to PyTorch Tensor (float32, normalized 0-1)
                #    from_numpy avoids data copy where possible
                page_tensor = torch.from_numpy(np_array).float().div(255.0) # Shape: (H, W, C)

                page_tensors.append(page_tensor)

        except Exception as e:
            raise RuntimeError(f"Error processing PDF '{pdf_path}': {e}") from e
        finally:
             # Ensure the document is closed even if errors occur
             if doc:
                 doc.close()

        # Check if any pages were processed
        if not page_tensors:
            # Raise error or return specific empty tensor? Framework dependent.
            # Raising error is often clearer than returning ambiguous empty tensor.
            raise ValueError(f"No pages were successfully rendered for PDF '{pdf_path}' in the specified range.")

        # 8. Stack page tensors into a batch tensor (B, H, W, C)
        try:
            # torch.stack adds the batch dimension (B)
            batch_images = torch.stack(page_tensors, dim=0)
        except RuntimeError as stack_error:
            # This error typically occurs if pages have different dimensions
            # even when rendered at the same DPI (e.g., different aspect ratios).
             raise RuntimeError(
                 f"Failed to stack page images for '{pdf_path}'. "
                 f"Pages might have different dimensions after rendering at {dpi} DPI. Error: {stack_error}"
             ) from stack_error


        # Return the stacked tensor in a tuple, as expected by ComfyUI
        return (batch_images,)


@litellm_base
class ShowLastMessage:
    @classmethod
    def INPUT_TYPES(s):
        return {
            "required": {
                "messages": ("LLLM_MESSAGES", {"default": "Something to show..."}),
            },
            "optional": {
                "list_display": ("STRING", {"multiline": True, "default": ""}),
            },
        }

    INPUT_IS_LIST = False
    RETURN_TYPES = ("LLLM_MESSAGES",)
    RETURN_NAMES = ("messages",)
    # INTERNAL_STATE_DISPLAY = "list_display"

    # THIS IS BRYTHON CODE
    # INTERNAL_STATE = ""
    FUNCTION = "handler"
    OUTPUT_NODE = True
    # OUTPUT_IS_LIST = (True,)
    description = "Show list in browser"
    CATEGORY = "utils"

    def handler(self, **kwargs):
        from copy import deepcopy
        kwargs = deepcopy(kwargs)
        lst = kwargs.get("messages", None)

        text_d = []
        d = lst[-1]
        who = d.get("role")
        content = d.get("content")

        s = ""
        s += f"{who.upper()}:\n"
        s += f"{content}\n"
        s += "\n"

        text_d.append(s)

        res = lst
        out_list = ["\n".join(text_d)]
        ret = {"ui": {"string": out_list}, "result": (res,)}
        return ret


@litellm_base
class ShowMessages:
    @classmethod
    def INPUT_TYPES(s):
        return {
            "required": {
                "messages": ("LLLM_MESSAGES", {"default": "Something to show..."}),
            },
            "optional": {
                "list_display": ("STRING", {"multiline": True, "default": ""}),
            },
        }

    INPUT_IS_LIST = False
    RETURN_TYPES = ("LLLM_MESSAGES",)
    RETURN_NAMES = ("messages",)
    INTERNAL_STATE_DISPLAY = "list_display"

    # THIS IS BRYTHON CODE
    INTERNAL_STATE = ""
    FUNCTION = "handler"
    OUTPUT_NODE = True
    # OUTPUT_IS_LIST = (True,)
    description = "Show list in browser"
    CATEGORY = "utils"

    def handler(self, **kwargs):
        from copy import deepcopy
        kwargs = deepcopy(kwargs)
        """
        input is list : List[List[str]]
        Returns a dict to be displayed by the UI and passed to the next function
        output like ret["ui"]["list"] needs to be a list of strings
        output like ret["result"] should mirror the input

        >>> ShowList.notify([["Hello", "world"], ["How", "are", "you?"]])
        {'ui': {'list': ["Hello", "world", "How", "are", "you?"]}, 'result': [["Hello", "world"], ["How", "are", "you?"]]}

        >>> ShowList.notify([])
        {'ui': {'list': []}, 'result': []}
        """
        lst = kwargs.get("messages", None)
        text_d = []
        for d in lst:
            who = d.get("role")
            content = d.get("content")

            s = ""
            s += f"{who.upper()}:\n"
            s += f"{content}\n"
            s += "\n"

            text_d.append(s)

        res = lst

        out_list = ["\n".join(text_d)]
        ret = {"ui": {"string": out_list}, "result": (res,)}

        return ret


@litellm_base
class LiteLLMCompletionPrePend(LiteLLMCompletion):
    """just like LiteLLMCompletion but with a pre-pended prompt"""

    @classmethod
    def INPUT_TYPES(cls):
        base = LiteLLMCompletion.INPUT_TYPES()
        base["required"]["pre_prompt"] = ("STRING", {"default": "pre", "multiline": True})
        _ = base["required"].pop("prompt")
        base["required"]["prompt"] = ("STRING", {"default": "prompt", "multiline": True})
        return base

    RETURN_TYPES = LiteLLMCompletion.RETURN_TYPES

    def handler(self, **kwargs):
        pp = kwargs.pop("pre_prompt", None)
        kwargs["prompt"] = f"{pp}\n{kwargs['prompt']}"
        return super().handler(**kwargs)


@litellm_base
@litellm_base
class LiteLLMCompletionListOfPrompts:
    """Calls LiteLLMCompletion for each item.
       If 'prompts' list is provided, it iterates through prompts, using corresponding
       message history (optional) and prepending pre_prompt to each prompt.
       If 'prompts' is empty/None, it iterates through the 'messages' list,
       using pre_prompt as the new user message content for each history.
       Returns completions and resulting messages lists."""

    @classmethod
    def INPUT_TYPES(cls):
        # Use the definition from the provided LiteLLMCompletion
        base = LiteLLMCompletion.INPUT_TYPES()

        # Modify for list processing: Set up required fields
        if "required" in base and "prompt" in base["required"]:
             base["required"]["pre_prompt"] = base["required"].pop("prompt")
        elif "required" not in base:
             base["required"] = {}
             base["required"]["pre_prompt"] = ("STRING", {"multiline": True, "default": "Hello World!"})

        base["required"]["prompts"] = ("LIST", {"default": None})
        base["required"]["async"] = ("BOOLEAN", {"default": True})
        base["optional"]["messages"] =("LIST", {"default": None})

        return base

    # Return types remain the same
    RETURN_TYPES = ("LITELLM_MODEL", "LIST", "LIST", "STRING",)
    RETURN_NAMES = ("Model", "Completions", "Messages", "Usage",)

    # Helper function remains the same
    def wrapped_llm_call(self, index, **kwargs):
        return (index, LiteLLMCompletion().handler(**kwargs))

    # Core async processing function remains the same
    async def async_process_prompt(self, index, prompt, pre_prompt, message_history, **kwargs):
        import asyncio
        import functools
        combined_prompt = f"{pre_prompt}\n{prompt}" if pre_prompt else prompt
        kwargs["messages"] = message_history
        kwargs["prompt"] = combined_prompt
        loop = asyncio.get_running_loop()
        partial_func = functools.partial(self.wrapped_llm_call, index, **kwargs)
        idx, the_rest = await loop.run_in_executor(None, partial_func)
        model, resulting_messages, completion, usage = the_rest
        return idx, resulting_messages, completion

    # Core sync processing function remains the same
    def process_prompt(self, prompt, pre_prompt, message_history, **kwargs):
        combined_prompt = f"{pre_prompt}\n{prompt}" if pre_prompt else prompt
        kwargs["messages"] = message_history
        kwargs["prompt"] = combined_prompt
        model, resulting_messages, completion, usage = LiteLLMCompletion().handler(**kwargs)
        return resulting_messages, completion

    # Modified async aggregation to handle the two modes
    async def process_prompts(self, prompts, pre_prompt, messages_input_list, use_pre_prompt_as_prompt=False, **kwargs):
        import asyncio

        # Clean kwargs before passing down
        kwargs.pop("pre_prompt", None)
        kwargs.pop("prompts", None)
        kwargs.pop("messages", None)
        kwargs.pop("async", None)

        tasks = []
        if use_pre_prompt_as_prompt:
            # Mode 2: Iterate through messages, use pre_prompt as the new prompt content
            print("Info: No prompts provided, iterating through message histories using pre_prompt.")
            for i, message_history in enumerate(messages_input_list):
                 tasks.append(
                     self.async_process_prompt(
                         i,
                         prompt=pre_prompt,  # Use pre_prompt as the main content
                         pre_prompt="",      # No additional pre_prompt needed here
                         message_history=message_history,
                         **kwargs
                     )
                 )
        else:
            # Mode 1: Original logic - iterate through prompts
             print(f"Info: Processing {len(prompts)} prompts.")
             for i, prompt in enumerate(prompts):
                 tasks.append(
                     self.async_process_prompt(
                         i,
                         prompt=prompt,
                         pre_prompt=pre_prompt,
                         message_history=messages_input_list[i], # Assumes validation happened in handler
                         **kwargs
                     )
                 )

        if not tasks: return [], [] # Return empty if no tasks generated

        results = await asyncio.gather(*tasks) # List of (idx, resulting_messages, completion)
        sorted_results = sorted(results, key=lambda x: x[0])

        completions_list = [completion for idx, messages, completion in sorted_results]
        messages_list = [messages for idx, messages, completion in sorted_results]
        return completions_list, messages_list


    def handler(self, **kwargs):
        import asyncio
        import sys

        prompts = kwargs.pop("prompts", None) # Pop prompts, default None
        pre_prompt = kwargs.pop("pre_prompt", "")
        messages_input_list = kwargs.pop("messages", None) # Pop optional messages
        run_async = kwargs.pop("async", True)

        completions_list = []
        messages_output_list = []
        usage_str = ""
        model_param = kwargs.get("model")

        # --- Determine Mode and Validate Inputs ---
        process_using_prompts = bool(prompts and isinstance(prompts, list) and len(prompts) > 0)
        process_using_messages = bool(messages_input_list and isinstance(messages_input_list, list) and len(messages_input_list) > 0)

        iterator_list = [] # The list we will actually loop over
        mode_kwargs = {}   # kwargs specific to the mode for process_prompts
        message_histories_to_use = []

        if process_using_prompts:
            iterator_list = prompts
            mode_kwargs['use_pre_prompt_as_prompt'] = False
            # Validate messages length against prompts length or default
            if not process_using_messages or len(messages_input_list) != len(prompts):
                 print(f"Warning: Input 'messages' list is None or length mismatch with 'prompts'. Using empty history for prompts.", file=sys.stderr)
                 message_histories_to_use = [[] for _ in prompts]
            else:
                 message_histories_to_use = [hist if isinstance(hist, list) else [] for hist in messages_input_list]

        elif process_using_messages: # No valid prompts, but valid messages list
            iterator_list = messages_input_list # We iterate based on message histories
            mode_kwargs['use_pre_prompt_as_prompt'] = True
            message_histories_to_use = [hist if isinstance(hist, list) else [] for hist in messages_input_list] # Validate inner lists
            if not pre_prompt:
                 print("Warning: No prompts provided, iterating message histories, but 'pre_prompt' is empty. LLM calls might lack new input.", file=sys.stderr)

        else: # Neither prompts nor messages are valid lists
            print("Error: No valid 'prompts' list or 'messages' list provided. Nothing to process.", file=sys.stderr)
            return (model_param, [], [], usage_str,) # Return empty results

        # --- End Mode Determination ---


        if run_async:
            loop = asyncio.new_event_loop()
            asyncio.set_event_loop(loop)
            try:
                # Pass necessary lists and the mode flag
                completions_list, messages_output_list = loop.run_until_complete(
                    self.process_prompts(
                        prompts if process_using_prompts else [], # Pass original prompts if relevant
                        pre_prompt,
                        message_histories_to_use, # Pass the validated/defaulted list
                        **mode_kwargs, # Contains use_pre_prompt_as_prompt flag
                        **kwargs      # Pass remaining LLM params
                    )
                )
            finally:
                loop.close()
        else:
            # Sync Path
            if process_using_prompts:
                 # Iterate through prompts
                 for i, prompt in enumerate(iterator_list):
                     message_history = message_histories_to_use[i]
                     resulting_messages, completion = self.process_prompt(
                         prompt=prompt,
                         pre_prompt=pre_prompt,
                         message_history=message_history,
                         **kwargs
                     )
                     messages_output_list.append(resulting_messages)
                     completions_list.append(completion)
            elif process_using_messages:
                 # Iterate through message histories, use pre_prompt as prompt content
                 for i, message_history in enumerate(iterator_list):
                     resulting_messages, completion = self.process_prompt(
                         prompt=pre_prompt, # Use pre_prompt as the new content
                         pre_prompt="",     # No secondary pre_prompt needed
                         message_history=message_history,
                         **kwargs
                     )
                     messages_output_list.append(resulting_messages)
                     completions_list.append(completion)

        return (model_param, completions_list, messages_output_list, usage_str,)



@litellm_base
class CreateReflectionFilter:
    """
    this creates a callable that can be used in the LiteLLMCompletionWithReflectionFilter node
    the inputs are another callable and args and kwargs
    the returned callable will call the input callable with the args and kwargs
    """

    @classmethod
    def INPUT_TYPES(cls):
        return {
            "required": {
                "CALLABLE": ("CALLABLE", {"default": None}),
            },
            "optional": {
                "args": ("LIST", {"default": []}),
                "kwargs": ("DICT", {"default": {}}),
            },
        }

    RETURN_TYPES = ("CALLABLE",)
    RETURN_NAMES = ("Reflection filter",)

    def handler(self, CALLABLE: callable, args: list = [], kwargs: dict = {}):
        _args = args

        def reflection_filter(completion, *__args, **kwargs):
            __args = [completion] + _args
            return CALLABLE(completion, *__args, **kwargs)

        return (reflection_filter,)


@litellm_base
class FirstCodeBlockReflectionFilter:
    """
    this is designed to work as a CALLABLE that can be chained with the CreateReflectionFilter node
    it proveds a callable that will return the first code block in its first input
    """

    @classmethod
    def INPUT_TYPES(cls):
        return {
            "required": {
                "CALLABLE": ("CALLABLE", {"default": None}),
            },
            "optional": {
                "args": ("LIST", {"default": []}),
                "kwargs": ("DICT", {"default": {}}),
            },
        }

    RETURN_TYPES = ("CALLABLE",)
    RETURN_NAMES = ("callable",)

    def handler(self, CALLABLE: callable, args: list = [], kwargs: dict = {}):
        _args = args

        def code_block_filter(completion, *__args, **kwargs):
            if "```" not in completion:
                return completion

            completion = completion.split("```")[1]
            if completion.startswith("python"):
                completion = completion.split("python")[1]
            completion = completion.split("```")[0]
            __args = [completion] + _args
            return CALLABLE(completion, *__args, **kwargs)

        return (code_block_filter,)


@litellm_base
class LiteLLMCompletionWithReflectionFilter:
    """
    this calls LiteLLMCompletion but takes an optional parameter that is a callable
    the callable is called with its only input being the response from the completion
    if the callable returns None, the response is returned as is
    if the callable returns a string, the string is used as the prompt for the next completion
    this continues until the required paramater max_iterations is reached or the callable returns None

    """

    @classmethod
    def INPUT_TYPES(cls):
        # grab the input types from the LiteLLMCompletion node
        input_types = LiteLLMCompletion.INPUT_TYPES()
        # add the reflection_filter input
        input_types["optional"]["reflection_filter"] = ("CALLABLE", {"default": None})
        # add the max_iterations input
        input_types["required"]["max_iterations"] = ("INT", {"default": 10})
        return input_types

    RETURN_TYPES = ("LITELLM_MODEL", "LLLM_MESSAGES", "STRING", "STRING",)
    RETURN_NAMES = ("Model", "Messages", "Completion", "Usage",)

    # Method to provide the default LiteLLM model
    def handler(self, **kwargs):
        # grab the handler from the LiteLLMCompletion node
        completion_handler = LiteLLMCompletion().handler

        # pop the reflection_filter from the kwargs
        reflection_filter = kwargs.pop("reflection_filter", None)
        # pop the max_iterations from the kwargs
        max_iterations = kwargs.pop("max_iterations", 10)

        # call the handler collect the resutls
        model, messages, completion, usage = completion_handler(**kwargs)

        # set the current iteration to 0
        current_iteration = 0
        # while the current iteration is less than the max_iterations
        while current_iteration < max_iterations:
            # if there is no reflection filter, break the loop
            if not reflection_filter:
                break
            # call the reflection filter with the completion
            new_prompt = reflection_filter(completion)[0]
            # if the prompt is None, break the loop
            if new_prompt is None:
                break
            # increment the current iteration
            current_iteration += 1
            # call the completion handler with the new prompt

            kwargs["messages"] = messages
            kwargs["prompt"] = new_prompt
            model, messages, completion, usage = completion_handler(**kwargs)

        return (model, messages, completion, usage,)


@litellm_base
class LiteLLMCompletionProvider:
    # Define the input types for the node
    @classmethod
    def INPUT_TYPES(cls):
        # Inputs can be used to customize the default architecture
        return {
            "required": {
                "model": ("LITELLM_MODEL", {"default": "anthropic/claude-3-haiku-20240307"}),
                "max_tokens": ("INT", {"default": 250}),
                "temperature": ("FLOAT", {"default": 0.5, "min": 0.0, "max": 1.0, "step": 0.05}),
                "top_p": ("FLOAT", {"default": 0.5, "min": 0.0, "max": 1.0, "step": 0.05}),
                "frequency_penalty": ("FLOAT", {"default": 0}),
                "presence_penalty": ("FLOAT", {"default": 0}),
                "prompt": ("STRING", {"default": "Hello World!", "multiline": True}),
            },
            "optional": {
                "messages": ("LLLM_MESSAGES", {"default": None}),
            }
        }

    RETURN_TYPES = ("CALLABLE",)
    RETURN_NAMES = ("Completion function",)

    # Method to provide the default LiteLLM model
    def handler(self, **kwargs):

        from copy import deepcopy

        litellm.drop_params = True

        model = kwargs.get('model', 'anthropic/claude-3-haiku-20240307')
        messages = kwargs.get('messages', [])
        messages = deepcopy(messages)
        max_tokens = kwargs.get('max_tokens', None)
        temperature = kwargs.get('temperature', None)
        top_p = kwargs.get('top_p', None)
        frequency_penalty = kwargs.get('frequency_penalty', None)
        presence_penalty = kwargs.get('presence_penalty', None)

        base_messages = messages.copy()

        # here we need to compose a callable that we will return
        def completion_function(prompt):
            messages = base_messages.copy()
            # append the prompt to the messages
            messages.append({"content": prompt, "role": "user"})

            use_kwargs = {
                "model": model,
                "messages": messages,
                "stream": False,
                "max_tokens": max_tokens,
                "temperature": temperature,
                "top_p": top_p,
                "frequency_penalty": frequency_penalty,
                "presence_penalty": presence_penalty,
            }

            # Handle custom endpoint model configurations
            if isinstance(model, dict) and "kwargs" in model:
                # Extract and update with custom kwargs (api_key, api_base, etc.)
                use_kwargs.update(model["kwargs"])
                # Fix model string when we have a dict with kwargs
                use_kwargs["model"] = model["model"]

            _apply_openai_max_token_overrides(use_kwargs)


            ret = litellm.completion(**use_kwargs)
            # now extract the actual content
            response_choices = ret.choices
            response_first_choice = response_choices[0]
            response_first_choice_message = response_first_choice.message
            response_first_choice_message_content = response_first_choice_message.content

            response_content = response_first_choice_message_content or ""
            return response_content

        return (completion_function,)


@litellm_base
class LiteLLMImageCaptioningProvider:
    @classmethod
    def INPUT_TYPES(cls):
        return {
            "required": {
                "model": ("LITELLM_MODEL", {"default": "anthropic/claude-3.5-sonnet"}),
                "max_tokens": ("INT", {"default": 250, "min": 1, "max": 1e10, "step": 1}),
                "temperature": ("FLOAT", {"default": 0.5, "min": 0.0, "max": 1.0, "step": 0.05}),
                "top_p": ("FLOAT", {"default": 0.5, "min": 0.0, "max": 1.0, "step": 0.05}),
                "frequency_penalty": ("FLOAT", {"default": 0}),
                "presence_penalty": ("FLOAT", {"default": 0}),
            },
            "optional": {
                "image": ("IMAGE", {"default": None}),  # Optional image input
                "prompt": ("STRING", {"default": "Describe the image:", "multiline": True}),
                "messages": ("LLLM_MESSAGES", {"default": None}),
            }
        }

    RETURN_TYPES = ("CALLABLE",)
    RETURN_NAMES = ("Captioning function",)

    def tensor_image_to_base64(self, tensor):
        """
        Convert a tensor in the format (batch_size, height, width, channels) with float values [0, 1]
        to a base64-encoded JPEG image.
        """
        from PIL import Image
        from io import BytesIO
        import base64

        # Ensure the tensor is in the correct shape and format
        if tensor.dim() == 4:  # Batch of images
            tensor = tensor[0]  # Take the first image in the batch
        elif tensor.dim() != 3:
            raise ValueError(f"Expected tensor with 3 or 4 dimensions, got {tensor.dim()}")

        # Convert from float [0, 1] to uint8 [0, 255]
        tensor = tensor.mul(255).byte()

        # Convert to numpy array and then to PIL image
        image = Image.fromarray(tensor.numpy(), mode="RGB")

        # Encode to base64
        buffer = BytesIO()
        image.save(buffer, format="JPEG", quality=100)
        return base64.b64encode(buffer.getvalue()).decode("utf-8")

    def get_image_data(self, base64_image):
        image_data = {
            "type": "image_url",
            "image_url": {
                "url": "data:image/jpeg;base64," + base64_image
            }
        }
        return image_data

    def handler(self, **kwargs):
        from copy import deepcopy

        model = kwargs.get('model', 'anthropic/claude-3.5-sonnet')
        messages = kwargs.get('messages', [])
        messages = deepcopy(messages)
        max_tokens = kwargs.get('max_tokens', None)
        temperature = kwargs.get('temperature', None)
        top_p = kwargs.get('top_p', None)
        frequency_penalty = kwargs.get('frequency_penalty', None)
        presence_penalty = kwargs.get('presence_penalty', None)
        image = kwargs.get('image', None)
        prompt = kwargs.get('prompt', "Describe the image:")

        # Encode image to base64 if provided
        base64_image = None
        if image is not None:
            base64_image = self.tensor_image_to_base64(image)

        # Append the initial prompt and image (if provided) to the messages
        base_messages = messages.copy()
        if base64_image:
            image_data = self.get_image_data(base64_image)
            base_messages.append({"role": "user", "content": [{"type": "text", "text": prompt}, image_data]})
        else:
            base_messages.append({"role": "user", "content": prompt})

        # Define the callable function for captioning
        def captioning_function(new_prompt=None, new_image=None):

            litellm.set_verbose = False
            litellm.suppress_debug_info = True

            messages = base_messages.copy()

            # Update the prompt if a new one is provided
            if new_prompt:
                if isinstance(messages[-1]["content"], list):
                    # If the last message contains an image, update the text part
                    messages[-1]["content"][0]["text"] = new_prompt
                else:
                    # If it's a text-only message, update the content
                    messages[-1]["content"] = new_prompt

            # Update the image if a new one is provided
            if new_image is not None:
                new_base64_image = self.tensor_image_to_base64(new_image)
                new_image_data = self.get_image_data(new_base64_image)
                if isinstance(messages[-1]["content"], list):
                    # If the last message contains an image, replace it
                    messages[-1]["content"][1] = new_image_data
                else:
                    # If it's a text-only message, append the image
                    messages[-1]["content"] = [{"type": "text", "text": new_prompt or prompt}, new_image_data]

            use_kwargs = {
                "model": model,
                "messages": messages,
                "max_tokens": max_tokens,
                "temperature": temperature,
                "top_p": top_p,
                "frequency_penalty": frequency_penalty,
                "presence_penalty": presence_penalty,
            }

            _apply_openai_max_token_overrides(use_kwargs)

            # Call LiteLLM for captioning
            response = litellm.completion(**use_kwargs)

            # Extract the caption from the response
            response_choices = response.choices
            response_first_choice = response_choices[0]
            response_first_choice_message = response_first_choice.message
            caption = response_first_choice_message.content or ""
            return caption

        return (captioning_function,)


@litellm_base
class LiteLLMMessage:
    # Define the input types for the node
    @classmethod
    def INPUT_TYPES(cls):
        # Inputs can be used to customize the default architecture
        return {
            "required": {
                "content": ("STRING", {"default": "Hello World!", "multiline": True}),
                "role": (["user", "assistant", "system"], {"default": "user"}),
            },
            "optional": {
                "messages": ("LLLM_MESSAGES", {"default": None}),
            }
        }

    # Define the return types
    RETURN_TYPES = ("LLLM_MESSAGES",)
    RETURN_NAMES = ("Message(s)",)

    # Method to provide the default LiteLLM model
    def handler(self, **kwargs):
        from copy import deepcopy
        existing_messages = kwargs.get('messages', [])
        existing_messages = deepcopy(existing_messages)
        content = kwargs.get('content', "")
        if content == "":
            return (existing_messages,)

        role = kwargs.get('role', "user")
        new_message = {"content": content, "role": role}
        new_messages = existing_messages + [new_message]
        return (new_messages,)


@litellm_base
class LLLMInterpretUrl:

    @classmethod
    def INPUT_TYPES(cls):
        ret = {"required": {
            "url": ("STRING", {"multiline": False, "default": "http://127.0.0.1:3389/infer"}),
            "get_what": (["text", "links", "urls", "article"],)
        },
            "optional": {
                "headers": ("STRING", {"multiline": True, "default": "Content-Type:application/json"}),
                "url_list": ("LIST", {"default": []})
            }
        }
        return ret

    RETURN_TYPES = ("STRING", "LIST",)
    # FUNCTION = "http_get"

    CATEGORY = "network"

    def handler(self, url, headers=None, get_what="text", url_list=[]):
        import asyncio
        from aiohttp import ClientSession
        from bs4 import BeautifulSoup
        import time

        dailymail = '<div itemprop="articleBody">'

        async def fetch(url, session):
            try:
                async with session.get(url, timeout=10) as response:
                    return await response.text()
            except Exception as e:
                return f"An error occurred: {e}"

        async def get_all_links(url, session):
            html = await fetch(url, session)
            soup = BeautifulSoup(html, 'html.parser')
            links = [f"(\"{a.string}\", \"{a['href']}\")" for a in soup.find_all('a', href=True)]
            return "[\n" + ",\n".join(links) + "\n]"

        async def get_all_visible_text(url, session):
            html = await fetch(url, session)
            soup = BeautifulSoup(html, 'html.parser')
            try:
                text = soup.body.get_text(separator=' ', strip=True)
            except AttributeError:
                text = soup.get_text(separator=' ', strip=True)

            # also try to get the article text from the daily mail
            if "dailymail.co.uk" in url:
                try:
                    text = soup.find("div", {"itemprop": "articleBody"}).get_text(separator=' ', strip=True)
                except AttributeError:
                    pass

            return text

        async def get_article_text(url, session):
            import article_parser
            html = await fetch(url, session)
            title, content = article_parser.parse(html=html, output="markdown")
            return f"{title}\n\n{content}"

        async def bounded_fetch(sem, url, session):
            async with sem:
                if get_what == "text":
                    return await get_all_visible_text(url, session)
                elif get_what == "links":
                    t = await get_all_links(url, session)
                    return t
                elif get_what == "article":
                    return await get_article_text(url, session)
                else:
                    return "Invalid option"

        async def run():
            tasks = []
            sem = asyncio.Semaphore(5)
            async with ClientSession() as session:
                for url in url_list:
                    task = asyncio.ensure_future(bounded_fetch(sem, url, session))
                    tasks.append(task)
                responses = await asyncio.gather(*tasks)
                return responses

        if url_list == []:
            url_list = [url]
        loop = asyncio.new_event_loop()
        asyncio.set_event_loop(loop)
        ret = loop.run_until_complete(run())
        loop.close()

        for _ in range(0, len(url_list), 5):
            time.sleep(10)  # sleep for 10 seconds

        if len(ret) == 1:
            if get_what == "text":
                return (ret[0], ret,)
            elif get_what == "links":
                return (ret[0], eval(ret[0]),)
            return (ret[0], ret,)
        else:
            if get_what == "text":
                return ("\n".join(ret), ret,)
            elif get_what == "links":
                raise NotImplementedError
            return ("\n".join(ret), ret,)


@litellm_base
class ListToMessages:
    """simply convert any list of messages check the for the correct keys in each message in the list"""

    @classmethod
    def INPUT_TYPES(cls):
        return {
            "required": {
                "messages": ("LIST", {"default": []}),
            },
        }

    RETURN_TYPES = ("LLLM_MESSAGES",)
    RETURN_NAMES = ("Messages",)

    def handler(self, messages):
        if not messages:
            return (messages,)
        for message in messages:
            if "content" not in message:
                raise ValueError("Each message in the list must have a 'content' key")
            if "role" not in message:
                raise ValueError("Each message in the list must have a 'role' key")
        return (messages,)


@litellm_base
class MessagesToList:
    """converts LLLM_MESSAGES to a list of messages"""

    @classmethod
    def INPUT_TYPES(cls):
        return {
            "required": {
                "messages": ("LLLM_MESSAGES", {"default": []}),
            },
        }

    RETURN_TYPES = ("LIST",)
    RETURN_NAMES = ("Messages",)

    def handler(self, messages):
        if not messages:
            return (messages,)
        for message in messages:
            if "content" not in message:
                raise ValueError("Each message in the list must have a 'content' key")
            if "role" not in message:
                raise ValueError("Each message in the list must have a 'role' key")
        return (messages,)


@litellm_base
class AppendMessages:
    """
    Appends messages to the existing messages
    """

    @classmethod
    def INPUT_TYPES(cls):
        return {
            "required": {
                "existing_messages": ("LLLM_MESSAGES", {"default": []}),
                "new_messages": ("LLLM_MESSAGES", {"default": []}),
            },
        }

    RETURN_TYPES = ("LLLM_MESSAGES",)
    RETURN_NAMES = ("Messages",)

    def handler(self, existing_messages, new_messages):
        return (existing_messages + new_messages,)


@litellm_base
class MessagesToText:
    """
    Converts LLLM_MESSAGES to a single string
    """

    @classmethod
    def INPUT_TYPES(cls):
        return {
            "required": {
                "messages": ("LLLM_MESSAGES", {"default": []}),
            },
        }

    RETURN_TYPES = ("STRING",)
    RETURN_NAMES = ("Text",)

    def handler(self, messages):
        delimiter = "\uFF1A"  # Fullwidth Colon (U+FF1A)
        # Check if any message content contains the unique Unicode delimiter
        for message in messages:
            if delimiter in message['content']:
                raise ValueError(f"Message content contains the delimiter {delimiter}")

        # Convert messages to a single string
        return ("\n".join([f"{m['role'].upper()}{delimiter} {m['content']}" for m in messages]),)

    def handler(self, messages):
        return ("\n".join([f"{m['role'].upper()}: {m['content']}" for m in messages]),)


@litellm_base
class TextToMessages:
    """
    Converts a string to a list of messages
    """

    @classmethod
    def INPUT_TYPES(cls):
        return {
            "required": {
                "text": ("STRING", {"default": ""}),
            },
        }

    RETURN_TYPES = ("LLLM_MESSAGES",)
    RETURN_NAMES = ("Messages",)

    def handler(self, text):
        import re
        delimiter = "\uFF1A"  # Fullwidth Colon (U+FF1A)
        pattern = re.compile(rf'^(user|assistant|system){delimiter}\s*(.*)$', re.IGNORECASE | re.MULTILINE)

        ret = []
        for match in pattern.finditer(text):
            role, content = match.groups()
            role = role.strip().lower()
            content = content.strip()
            if not content:
                raise ValueError("Content cannot be empty")
            ret.append({"role": role, "content": content})

        if not ret:
            raise ValueError("Invalid message format")

        return (ret,)<|MERGE_RESOLUTION|>--- conflicted
+++ resolved
@@ -462,7 +462,6 @@
         is handled to make sure we do not miss models when OpenAI adds more.
         """
 
-<<<<<<< HEAD
         cls._openai_model_metadata = {}
 
         def _fallback_models():
@@ -474,12 +473,7 @@
                 return ["openai/gpt-4o-mini"]
             cls._ensure_fallback_metadata(combined)
             return sorted(combined)
-=======
-        def _fallback_models():
-            # Use the pricing table as the primary source of truth for fallbacks
-            # so we surface any model that we have explicit pricing for.
-            return list(cls.OPENAI_MODEL_COSTS.keys()) or ["openai/gpt-4o-mini"]
->>>>>>> 41f97a98
+
 
         api_key = get_env_var("OPENAI_API_KEY")
         if not api_key or api_key.strip() == "" or api_key == "your-api-key-here":
@@ -488,15 +482,13 @@
         from openai import OpenAI
 
         base_url = config.config_settings.get("OPENAI_BASE_URL")
-<<<<<<< HEAD
+
         normalized_base = cls._normalize_openai_base_url(base_url)
         if normalized_base:
             client = OpenAI(api_key=api_key, base_url=normalized_base)
         else:
             client = OpenAI(api_key=api_key)
-=======
-        client = OpenAI(api_key=api_key, base_url=base_url)
->>>>>>> 41f97a98
+
 
         collected_models = []
         seen = set()
@@ -520,7 +512,7 @@
                     if model_id.startswith("ft:"):
                         continue
 
-<<<<<<< HEAD
+
                     # Prefer capability metadata when available to identify
                     # chat-capable models. Fall back to id heuristics for older
                     # responses that do not expose capabilities.
@@ -563,12 +555,7 @@
                         requires_max_completion_tokens=requires_max_completion_tokens,
                     )
 
-=======
-                    if not model_id.startswith(("gpt", "o1", "o3")):
-                        continue
-
-                    display_id = model_id if model_id.startswith("openai/") else f"openai/{model_id}"
->>>>>>> 41f97a98
+
                     if display_id not in seen:
                         seen.add(display_id)
                         collected_models.append(display_id)
@@ -577,7 +564,7 @@
                     break
 
                 last_id = getattr(response, "last_id", None)
-<<<<<<< HEAD
+
                 if not last_id and data:
                     # Some deployments omit last_id; use the final model id so
                     # pagination continues and we do not miss newer models
@@ -587,8 +574,6 @@
                     if last_id is None and isinstance(last_entry, dict):
                         last_id = last_entry.get("id")
 
-=======
->>>>>>> 41f97a98
                 if last_id:
                     params["after"] = last_id
                 else:
